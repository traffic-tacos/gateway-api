--- conflicted
+++ resolved
@@ -7,9 +7,6 @@
 	"syscall"
 	"time"
 
-	"github.com/aws/aws-sdk-go-v2/aws"
-	awsconfig "github.com/aws/aws-sdk-go-v2/config"
-	"github.com/aws/aws-sdk-go-v2/service/dynamodb"
 	_ "github.com/traffic-tacos/gateway-api/docs" // Swagger docs
 	"github.com/traffic-tacos/gateway-api/internal/config"
 	"github.com/traffic-tacos/gateway-api/internal/logging"
@@ -136,14 +133,8 @@
 		logger.WithError(err).Fatal("Failed to initialize middleware manager")
 	}
 
-	// Initialize AWS SDK and DynamoDB client
-	dynamoClient, err := initializeDynamoDB(cfg, logger)
-	if err != nil {
-		logger.WithError(err).Fatal("Failed to initialize DynamoDB client")
-	}
-
 	// Setup routes
-	routes.Setup(app, cfg, logger, middlewareManager, dynamoClient)
+	routes.Setup(app, cfg, logger, middlewareManager)
 
 	// Graceful shutdown
 	c := make(chan os.Signal, 1)
@@ -179,41 +170,6 @@
 	}, nil
 }
 
-<<<<<<< HEAD
-func initializeDynamoDB(cfg *config.Config, logger *logrus.Logger) (*dynamodb.Client, error) {
-	ctx := context.Background()
-
-	// Load AWS config
-	var awsCfg aws.Config
-	var err error
-
-	if cfg.AWS.Profile != "" {
-		// Use specific profile
-		awsCfg, err = awsconfig.LoadDefaultConfig(ctx,
-			awsconfig.WithRegion(cfg.DynamoDB.Region),
-			awsconfig.WithSharedConfigProfile(cfg.AWS.Profile),
-		)
-	} else {
-		// Use default credentials chain (EC2 role, environment variables, etc.)
-		awsCfg, err = awsconfig.LoadDefaultConfig(ctx,
-			awsconfig.WithRegion(cfg.DynamoDB.Region),
-		)
-	}
-
-	if err != nil {
-		return nil, err
-	}
-
-	// Create DynamoDB client
-	dynamoClient := dynamodb.NewFromConfig(awsCfg)
-
-	logger.WithFields(logrus.Fields{
-		"region":     cfg.DynamoDB.Region,
-		"table_name": cfg.DynamoDB.UsersTableName,
-	}).Info("DynamoDB client initialized")
-
-	return dynamoClient, nil
-=======
 // Init Tracing
 func initTracer() *sdktrace.TracerProvider {
 	exporter, err := stdout.New(stdout.WithPrettyPrint())
@@ -232,5 +188,4 @@
 	otel.SetTracerProvider(tp)
 	otel.SetTextMapPropagator(propagation.NewCompositeTextMapPropagator(propagation.TraceContext{}, propagation.Baggage{}))
 	return tp
->>>>>>> 73a58955
 }